--- conflicted
+++ resolved
@@ -7,12 +7,8 @@
 ## master
 
 ### Added
-<<<<<<< HEAD
 - Secure sessions in signed cookies by using `Raxx.Session.SignedCookie`.
-=======
-
 - `Raxx.BasicAuth` for setting and verifying credentials using the Basic authentication scheme. 
->>>>>>> 103b2ea9
 
 ## [0.14.12](https://github.com/CrowdHailer/raxx/tree/0.14.12) - 2018-03-14
 
