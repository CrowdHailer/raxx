# Change Log
All notable changes to this project will be documented in this file.

The format is based on [Keep a Changelog](http://keepachangelog.com/)
and this project adheres to [Semantic Versioning](http://semver.org/).

<<<<<<< HEAD
## [0.18.0](https://github.com/CrowdHailer/raxx/tree/0.18.0) - 2018-10-30

### Changed

- `Raxx.set_header/2` now allows duplicate headers
- `Raxx.get_header/3` converts duplicate header values into a comma-separated list a la RFC7230 3.2.2 
=======
## [0.17.1](https://github.com/CrowdHailer/raxx/tree/0.17.1) - 2018-11-01

### Added

- `Raxx.Middleware` to develop composable components for common server functionality.
- `Raxx.Stack` module to combine middlewares are server modules.
>>>>>>> 9c88954a

## [0.17.0](https://github.com/CrowdHailer/raxx/tree/0.17.0) - 2018-10-28

### Added

- `Raxx.SimpleServer` behaviour for servers that only need a `handle_request/2` callback.
  using `Raxx.SimpleServer` automatically implements `Raxx.Server` so the module can be used in a service.

### Changed

- `use Raxx.Server` issues a warning if the module implements `handle_request/2`,
  it is expected that such servers will make use of the new `Raxx.SimpleServer`.
- `Raxx.set_header/2` raises an `ArgumentError` when setting host headers.
- `ArgumentError` is raised instead of `RuntimeError` in cases of bad headers and body content.
- `Raxx.set_body/2` raises an `ArgumentError` for GET and HEAD requests.

### Removed

- `Raxx.is_application?`, use `Raxx.Server.verify_server` instead.
- `Raxx.verify_application`, use `Raxx.Server.verify_server` instead.
- `Raxx.Server.is_implemented?`, use `Raxx.Server.verify_server` instead.

## [0.16.1](https://github.com/CrowdHailer/raxx/tree/0.16.1) - 2018-09-19

### Fixed

- `Raxx.NotFound` was incorrectly building body for `handle_request` callback.

## [0.16.0](https://github.com/CrowdHailer/raxx/tree/0.16.0) - 2018-09-12

### Added

- `:maximum_body_length` options when using `Raxx.Server` so protect against bad clients.
- `Raxx.set_content_length/3` to set the content length of a request or response.
- `Raxx.get_content_length/2` to get the integer value for the content length of a message.
- `Raxx.set_attachment/2` helper to tell the browser the response should be stored on disk rather than displayed in the browser.
- `Raxx.safe?/1` to check if request method marks it as safe.
- `Raxx.idempotent?/1` to check if request method marks it as idempotent.
- `Raxx.get_query/1` replacement for `Raxx.fetch_query/1` because it never returns error case.

### Changed

- `Raxx.set_body/2` will raise an exception for responses that cannot have a body.
- `Raxx.set_body/2` automatically adds the "content-length" if it is able.
- Requests and Responses now work with iodata.
  - `Raxx.body` spec changed to include iodata.
  - Improved error message when using invalid iolist in a view.
  - `Raxx.NotFound` works with iodata for temporary body during buffering.
  - `render` function generated by `Raxx.View` sets body to iodata from view,
    without turning into a binary.
- `Raxx.set_header/2` now raises when setting connection specific headers.

### Removed

- `EEx.HTML` replaced by `EExHTML` from the `eex_html` hex package.
- `Raxx.html_escape/1` replaced by `EExHTML.escape_to_binary/1`.

### Fixed

- `Raxx.HTTP1.parse_request/1` and `Raxx.HTTP1.parse_response/1` handle more error cases.
  - response/request sent when request/response expected.
  - multiple "host" headers in message.
  - invalid "content-length" header.
  - multiple "content-length" headers in message.
  - invalid "connection" header.
  - multiple "connection" headers in message.

## [0.15.11](https://github.com/CrowdHailer/raxx/tree/0.15.11) - 2018-09-04

### Added
- `Raxx.View.javascript_variables/1` to safely inject values into the JavaScript of a template.

## [0.15.10](https://github.com/CrowdHailer/raxx/tree/0.15.10) - 2018-09-03

### Fixed

- `Raxx.HTTP1` to handle case insensitive connect headers.

## [0.15.9](https://github.com/CrowdHailer/raxx/tree/0.15.9) - 2018-09-02

### Added

- `Raxx.View` to generate render functions from `eex` templates.
- `Raxx.Layout` generate views from a reusable layout and set of helpers.
- `EEx.HTML`, `EEx.HTML.Safe` and `EEx.HTMLEngine`.
  **These are temporary additions**, used to provide HTML escaping in view and layout modules.
  They will be moved to `eex` or a new project before `1.0`.

## [0.15.8](https://github.com/CrowdHailer/raxx/tree/0.15.8) - 2018-08-27

### Added

- `Raxx.SimpleClient` A very simple HTTP/1.1 client.

## [0.15.7](https://github.com/CrowdHailer/raxx/tree/0.15.7) - 2018-08-18

### Added

- `Raxx.HTTP1` Tools for parsing and serializing to HTTP1 format.

## [0.15.6](https://github.com/CrowdHailer/raxx/tree/0.15.6) - 2018-08-09

### Fixed

- `Raxx.request` sets the raw_path as `/` when no path component given.

## [0.15.5](https://github.com/CrowdHailer/raxx/tree/0.15.5) - 2018-08-04

### Added

- `Raxx.request_host` to get the domain or ip a request is for.
- `Raxx.request_port` to get the numeric port a request is sent to.

## [0.15.4](https://github.com/CrowdHailer/raxx/tree/0.15.4) - 2018-05-20

### Added

- `:raxx` module added that is easier to use from erlang.

## [0.15.3](https://github.com/CrowdHailer/raxx/tree/0.15.3) - 2018-04-30

### Fixed

- Router will return informative return error like any server module.

## [0.15.2](https://github.com/CrowdHailer/raxx/tree/0.15.2) - 2018-04-28

### Added

- `Raxx.Server.handle/2` to be used by server implemenations when executing a `Raxx.Server` module.
  Add better error messages in cases of bad responses.

### Changed

- The type of `Raxx.body` and `Raxx.Data.data` is now `binary` instead of `String.t()` to indicate it may not be
  an actual string.
- Generate request_id without using external `uuid` dependency.

## [0.15.1](https://github.com/CrowdHailer/raxx/tree/0.15.1) - 2018-04-22

### Added

- `Raxx.Request` struct now has a `raw_path` field to hold the unparsed path of the URL.


## [0.15.0](https://github.com/CrowdHailer/raxx/tree/0.15.0) - 2018-04-18

### Added

- `Raxx.fetch_query/1` fetch the decoded query from a request.

### Changed

- The query field on the `Raxx.Request` struct is now a binary and not a parsed query.
  This is changed because there is no formal specification for query string structure.
  https://stackoverflow.com/questions/24059773/correct-way-to-pass-multiple-values-for-same-parameter-name-in-get-request

### Removed

- `URI2` is no longer part of this project, user will need to provide their own implementations to decode nested queries.

## [0.14.14](https://github.com/CrowdHailer/raxx/tree/0.14.14) - 2018-03-21

### Added

- `Raxx.set_secure_browser_headers/1` Adds a collection of useful headers when responding to a browser.
- `Raxx.delete_header/2` delete a header from request or response.
- `Raxx.RequestID` assign a request id to every request handled by an application

## [0.14.13](https://github.com/CrowdHailer/raxx/tree/0.14.13) - 2018-03-19

### Added

- Secure sessions in signed cookies by using `Raxx.Session.SignedCookie`.
- `Raxx.BasicAuth` for setting and verifying credentials using the Basic authentication scheme.

## [0.14.12](https://github.com/CrowdHailer/raxx/tree/0.14.12) - 2018-03-14

### Added

- `Raxx.get_header/2` for fetching a single header value from a request/response.
- `Raxx.redirect/2` will generate a redirect response directing browser to another url.
- Header values checked for forbidden charachters using `Raxx.set_header/3`.
- `Raxx.get_header/3` return fallback value if required header is not set.

## [0.14.11](https://github.com/CrowdHailer/raxx/tree/0.14.11) - 2018-03-08

### Added

- The source code is now formatted,
  ensuring code is properly formatted is part of CI and a requirement for contributions.

## [0.14.10](https://github.com/CrowdHailer/raxx/tree/0.14.10) - 2018-02-24

### Fixed

- Default page in `Raxx.Server` returned with status 404.

## [0.14.9](https://github.com/CrowdHailer/raxx/tree/0.14.9) - 2018-02-07

### Added

- `Raxx.Logger` sets request metadata on the logger.

## [0.14.8](https://github.com/CrowdHailer/raxx/tree/0.14.8) - 2018-02-05

### Added

- `:extra_statuses` configuration option added.

### Fixed

- `Raxx.Logger` uses `@impl` for all `Raxx.Server` callbacks.

## [0.14.7](https://github.com/CrowdHailer/raxx/tree/0.14.7) - 2018-01-30

### Added

- `Raxx.Logger` middleware for basic request logging.

## [0.14.6](https://github.com/CrowdHailer/raxx/tree/0.14.6) - 2018-01-03

### Fixed

- Typespec for `Raxx.set_body/2` reuses body type to fix issue with a binary not being a subtype of `iolist`.

## [1.0.0-rc.2](https://github.com/CrowdHailer/raxx/tree/1.0.0-rc.2)([0.14.5](https://github.com/CrowdHailer/raxx/tree/0.14.5)) - 2017-12-29

### Added

- Types `headers` and `body` added to `Raxx` module.

### Fixed

- Typespecs for `Raxx.response/1` accepts atom identifiers for status codes.
- Typespecs for `Raxx.set_body/2` and `Raxx.set_header/3` fixed to accept both Raxx message types.

## [0.14.4](https://github.com/CrowdHailer/raxx/tree/0.14.4) - 2017-12-28

### Added

- `Raxx.is_application?/1` Test to see if an application is compatable to run on Raxx Servers.
- `Raxx.verify_application/1` Same test as `is_application?/1` but returns informativ error.
- Typespecs for `Raxx.split_path/1` and `Raxx.set_body/2`

## [0.14.3](https://github.com/CrowdHailer/raxx/tree/0.14.3) - 2017-12-12

### Added
- Typespecs for all public functions.
- Dialyzer step added to CI.

## [0.14.2](https://github.com/CrowdHailer/raxx/tree/0.14.2) - 2017-11-14

### Fixed

- Correctly split file on new lines when generating status code helpers.

## [0.14.1](https://github.com/CrowdHailer/raxx/tree/0.14.1) - 2017-11-05

### Added

- `Raxx.reason_phrase/1` Get the HTTP/1 reason phrase for each status code.

### Removed

- Dependency on http_status no longer necessary.

## [1.0.0-rc.1](https://github.com/CrowdHailer/raxx/tree/1.0.0-rc.1)([0.14.0](https://github.com/CrowdHailer/raxx/tree/0.14.0)) - 2017-10-29

### Changed

- `handle_headers` has been renamed to `handle_head`.
  *As previously decribed in README.*

### Fixed

- Informative error raised for returning incomplete response without new state

## [1.0.0-rc.0](https://github.com/CrowdHailer/raxx/tree/1.0.0-rc.0)([0.13.0](https://github.com/CrowdHailer/raxx/tree/0.13.0)) - 2017-10-16

### Changed

- `Raxx.Trailer` has been renamed to `Raxx.Tail`.
- `handle_trailers` has been renamed to `handle_tail`.
- `Raxx.Fragment` has been replaced by `Raxx.Data`.
- `handle_fragment` has been replaced by `handle_data`

### Removed
- Specific header modules that were prevously deprecated.
  - `Raxx.Connection`
  - `Raxx.ContentLength`
  - `Raxx.Location`
  - `Raxx.Referrer`
  - `Raxx.TransferEncoding`
  - `Raxx.UserAgent`

## [0.12.3](https://github.com/CrowdHailer/raxx/tree/0.12.3) - 2017-10-14

### Added
- Using `Raxx.Server` imports helper functions from `Raxx`.
- Using `Raxx.Server` aliases `Raxx.Request`.
- Using `Raxx.Server` aliases `Raxx.Response`.

### Removed
- Dependency on `Plug` is not needed.
- Support for Elixir 1.4, `Raxx.Router` had bugs.

## [0.12.2](https://github.com/CrowdHailer/raxx/tree/0.12.2) - 2017-10-11

### Added

- `Raxx.trailer/0` completes request without any extra metadata.
- `handle_request/2` added to `Raxx.Server` behaviour.
- Default implementations added to `Raxx.Server` callbacks.
- `Raxx.Router` will forward request to controllers based on request patterns.

## [0.12.1](https://github.com/CrowdHailer/raxx/tree/0.12.1) - 2017-09-24

### Fixed
- Cannot set HTTP headers with uppercase attribute.
- Cannot add an HTTP header twice.

## [0.12.0](https://github.com/CrowdHailer/raxx/tree/0.12.0) - 2017-08-31

### Changed
- Replace simple interface with a streaming interface through `Raxx.Server`.
  See full [article](https://hexdocs.pm/tokumei/interface-design-for-http-streaming.html#content).
- Build messages with `Raxx` module instead or `Raxx.Request` and `Raxx.Response`.<|MERGE_RESOLUTION|>--- conflicted
+++ resolved
@@ -4,21 +4,19 @@
 The format is based on [Keep a Changelog](http://keepachangelog.com/)
 and this project adheres to [Semantic Versioning](http://semver.org/).
 
-<<<<<<< HEAD
-## [0.18.0](https://github.com/CrowdHailer/raxx/tree/0.18.0) - 2018-10-30
+## [0.18.0](https://github.com/CrowdHailer/raxx/tree/0.18.0) - 2018-11-02
 
 ### Changed
 
 - `Raxx.set_header/2` now allows duplicate headers
 - `Raxx.get_header/3` converts duplicate header values into a comma-separated list a la RFC7230 3.2.2 
-=======
+
 ## [0.17.1](https://github.com/CrowdHailer/raxx/tree/0.17.1) - 2018-11-01
 
 ### Added
 
 - `Raxx.Middleware` to develop composable components for common server functionality.
 - `Raxx.Stack` module to combine middlewares are server modules.
->>>>>>> 9c88954a
 
 ## [0.17.0](https://github.com/CrowdHailer/raxx/tree/0.17.0) - 2018-10-28
 
