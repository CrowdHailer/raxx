--- conflicted
+++ resolved
@@ -60,15 +60,8 @@
       unquote(routes)
 
       @impl Raxx.Server
-<<<<<<< HEAD
       def handle_data(data, stack_server) do
         Raxx.Server.handle_data(stack_server, data)
-=======
-      def handle_data(data, {controller, state}) do
-        # TODO add handle_data etc functions from my middleware branch
-        {outbound, new_state} = Raxx.Server.handle({controller, state}, Raxx.data(data))
-        {outbound, {controller, new_state}}
->>>>>>> 1609df88
       end
 
       def handle_tail(trailers, stack_server) do
